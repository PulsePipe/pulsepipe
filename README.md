# PulsePipe

**PulsePipe** is a modular, AI-native healthcare data pipeline. It ingests clinical data (HL7 v2, FHIR, X12, CDA/CCDA, plain text, and custom templates), de-identifies and normalizes it, prepares it for LLM-friendly text processing, and generates vector representations for AI/ML tasks.

PulsePipe transforms healthcare data into embedding-ready chunks annotated with rich metadata (patient hashes, timestamps, note types, etc.). It supports generating multiple vector formats via configurable embedding engines (ClinicalBERT, GPT-4, Llama v4, and others) for use in vector databases such as Pinecone, Weaviate, or FAISS.

## 🚀 Use Cases

PulsePipe is designed for AI-powered healthcare applications including:
- Clinical semantic search
- Clinical decision support
- Patient similarity matching
- Embedding-driven analytics
- Hybrid structured + unstructured data pipelines
- **Local question-answering on clinical data** - ask questions about patient history, treatments, and outcomes without sending PHI to external services
- **Operational analytics** - analyze resource utilization, workflows, and quality metrics using natural language queries

---

## ✨ Features

- **Modular multi-format ingestion**: FHIR, HL7 v2.x, CDA/CCDA, Plain Text
- **Canonical Clinical Data Model** (Pulse Clinical Content)
- **De-identification Module** using Presidio + Clinical NER models (optional)
- **Embedding-ready Pipeline**: Produces vector-ready chunks for AI/ML tasks
- **Multiple embedding models** support: ClinicalBERT, GPT-family, Llama v4, etc.
- **Multi-embedding generation**: Generate several embedding formats per chunk
- **Metadata-first design** for context-rich, patient-safe vector chunks
- **Flexible vector storage**: Pinecone, Weaviate, FAISS, or custom backends
- **RAG (Retrieval-Augmented Generation)**: Combines generative models with local data retrieval to enhance AI-driven analysis. For detailed insights, refer to the whitepaper.
- **Built on `pydantic`** for strict schema validation
- **Modern Python toolchain** compatibility (Poetry, Pytest, Mypy)
- **AI/NLP enhanced** ingestion pipelines
- **On-premises execution**: Run completely locally within your secure environment for maximum data privacy

---

## ⚡ Supported Ingestors

| Ingestor | Description |
|----------|-------------|
| FHIR | Supports FHIR `JSON` or `XML` resources |
| HL7 | Supports HL7 v2.x message ingestion (ADT, ORU, ORM, etc.) |
| CDA | Supports CDA/CCDA XML documents (e.g., Discharge Summaries, AVS) |
| X12 | Supports X12 healthcare claim, authorization, and eligibility transactions (e.g., 837, 835, 270/271) with configurable parsing and segment-level access |
| PlainText | Supports unstructured clinical notes |
| Custom Template | Allows you to define and extend your own ingestion logic for proprietary or domain-specific formats |

---

## ✅ End-to-End Pipeline

1. **Ingest**  
   Accepts HL7, FHIR, CDA, X12, PlainText, or custom template input.

2. **Normalize**  
   Converts input into the Pulse Canonical Model — a standardized, AI/analytics-ready clinical representation.

3. **De-identify**  
   Removes PHI using Presidio and Clinical NER models such as BioClinicalBERT or medSpaCy.

4. **Chunk**  
   Splits de-identified clinical narratives into embedding-friendly chunks with metadata.

5. **Embed**  
   Generates one or more embedding vectors per chunk using:
   - ClinicalBERT (local)
   - OpenAI GPT-family (via API)
   - Llama v4 (optional)
   - Other pluggable embedding models

6. **Store**  
   Embeddings and metadata are persisted into:
   - Pinecone
   - Weaviate
   - FAISS
   - or a custom vector backend

7. **(Optional) PulsePilot UI**  
   Optional web-based UI (React + FastAPI) for search, similarity exploration, and analytics.

---

## 🖥️ CLI Screenshot

![pulsepipe CLI](docs/cli.PNG)

When you launch the CLI, you'll see a startup banner and environment summary like this, including loaded configuration and available commands.

---

## 📦 Installation & Setup

### Using Poetry (Recommended)

```bash
# Install dependencies and set up virtual environment
poetry install

# Build project
poetry build

# (Optional) Publish build artifacts
poetry publish --repository <repo>

# Open Python REPL with managed virtualenv
poetry run python
```

### Docker Setup for Vector Databases

PulsePipe works with various vector databases which can be easily set up using Docker. We provide ready-to-use configurations for Weaviate and Qdrant to simplify your development and testing process.

```bash
# Navigate to the vector database setup directory
cd tests/docker_environment/vectordatabases

# Start Weaviate and Qdrant
docker compose up -d

# Check running containers
docker ps

# Stop the databases
docker compose down
```

The `docker-compose.yaml` includes:

#### Weaviate Configuration
```yaml
weaviate:
  image: semitechnologies/weaviate:1.27.17
  ports:
    - "8080:8080"    # HTTP API
    - "50051:50051"  # gRPC API
  environment:
    ENABLE_MODULES: ""
    DEFAULT_VECTORIZER_MODULE: "none"
    ENABLE_GRPC: "true"
    CLUSTER_HOSTNAME: "node1"
```

#### Qdrant Configuration
```yaml
qdrant:
  image: qdrant/qdrant
  ports:
    - "6333:6333"
  healthcheck:
    test: ["CMD", "wget", "--spider", "http://localhost:6333/collections"]
    interval: 10s
    timeout: 5s
    retries: 5
```

For production deployments or custom configurations, you can modify the environment variables and port mappings as needed.

---

## 🧪 Testing & 🐞 Debugging

```bash
# Run all unit tests
poetry run pytest -s

# Run specific test
poetry run pytest -s tests/test_hl7v2_ingester.py

# Generate coverage report
poetry run pytest --cov=src/ --cov-report=term-missing tests/

# Type checking (static analysis)
poetry run mypy src/ tests/

# Linting and formatting
poetry run black --check src/ tests/
poetry run isort --check-only src/ tests/

# Auto-fix formatting
poetry run black src/ tests/
poetry run isort src/ tests/


# Coverage Report (Make sure to turn off stdout/stderr on Windows with -s)
poetry run pytest --cov=pulsepipe tests/ -s

# Coverage Report with missing items
poetry run pytest --cov=src/pulsepipe --cov-report=term-missing tests/ -s

# Coverage Report with missing items html report
poetry run pytest --cov=src/pulsepipe --cov-report=term-missing --cov-report=html tests/ -s

```

---

## 🛠️ Usage

PulsePipe is designed for CLI-first interaction. Once installed, run pipelines using:

```bash
# Basic pipeline execution
pulsepipe run --profile <your_profile>

# Run with summary report
pulsepipe run --profile patient_fhir --summary

# Print normalized data model
pulsepipe run --profile patient_fhir --print-model

# Run using adapter + ingester configs directly
pulsepipe run --adapter adapter.yaml --ingester ingester.yaml

# Run all pipelines from a pipeline.yaml
pulsepipe run --pipeline-config pipeline.yaml
```

### Configuration Management

```bash
# Validate a config
pulsepipe config validate --profile patient_fhir

# List processed files for file watcher
pulsepipe config filewatcher list

# View model schemas
pulsepipe model schema pulsepipe.models.PulseClinicalContent
```

### 💬 Clinical and Operational Chat Prompts

PulsePipe's vector embeddings enable powerful question-answering capabilities over clinical data. Below are example prompts for common clinical and operational use cases.

#### Clinical Chat Prompts

```
# Medication Review (Patient)
<<<<<<< HEAD
Are there any potential drug interactions or conflicts with the medications
I am currently taking, including over-the-counter drugs?

# Medication Adherence (Patient)
How can I better manage my medication schedule and ensure I’m taking my medications
as prescribed?

# Medication Adherence (Guardian/Caretaker)
Based on my loved one's medication record, are there any duplicate medications
or overlapping ingredients that could lead to accidental overdosing or adverse effects?

# Medication Monitoring (Guardian/Caretaker)
What signs should I look for to detect potential side effects or reactions from
the medications my loved one is taking?

# Medication Reconciliation (Nurse/PA/APN)
Does this patient's current medication list include prescriptions that were filled
but are no longer in use or do not align with any current diagnoses (e.g., short-term
medications like antibiotics or pain relievers)? Please highlight any discrepancies.

# Patient Monitoring (Nurse/PA/APN)
Based on the patient's current vital signs and medication list, which areas of
concern should I monitor most closely in the next 24 hours?

# Treatment Adjustments (Physician)
Given this patient's current medication list and comorbidities, what treatment
adjustments should be made to improve their overall health outcome?

# Medication Optimization (Physician)
Based on this patient’s diabetes and hypertension medications, which additional
treatment options should we consider to prevent complications like CHF or CKD?
=======
Are there any potential drug interactions or conflicts with the medications I am currently taking, including over-the-counter drugs?

# Medication Adherence (Patient)
How can I better manage my medication schedule and ensure I’m taking my medications as prescribed?

# Medication Adherence (Guardian/Caretaker)
Based on my loved one's medication record, are there any duplicate medications or overlapping ingredients that could lead to accidental overdosing or adverse effects?

# Medication Monitoring (Guardian/Caretaker)
What signs should I look for to detect potential side effects or reactions from the medications my loved one is taking?

# Medication Reconciliation (Nurse/PA/APN)
Does this patient's current medication list include prescriptions that were filled but are no longer in use or do not align with any current diagnoses (e.g., short-term medications like antibiotics or pain relievers)? Please highlight any discrepancies.

# Patient Monitoring (Nurse/PA/APN)
Based on the patient's current vital signs and medication list, which areas of concern should I monitor most closely in the next 24 hours?

# Treatment Adjustments (Physician)
Given this patient's current medication list and comorbidities, what treatment adjustments should be made to improve their overall health outcome?

# Medication Optimization (Physician)
Based on this patient’s diabetes and hypertension medications, which additional treatment options should we consider to prevent complications like CHF or CKD?
>>>>>>> 3f2a199c
```

#### Operational Chat Prompts

```
# Billing and Denials
Which procedures had the highest denial rates last quarter and what documentation issues contributed?

# Workforce Efficiency
Identify departments with the most overtime logged and does it align with patient acuity data?

# Service Line Profitability
Which service lines generated the highest revenue per encounter last quarter, and how does that compare to staffing and supply costs?

# Revenue Cycle Health
What are the top reasons for delayed payments from insurers in the past 6 months?
```

Configure these prompts in your application by using PulsePipe's embedding context:

```python
from pulsepipe.chat import PulseChat

# Initialize chat with your vector database
chat = PulseChat(vector_store="weaviate", collection="patient_data")

# Run a clinical query with metadata filters
response = chat.query(
    prompt="What treatment options were considered for this patient's condition?",
    filters={
        "patient_id": "123456",
        "date_range": {"from": "2023-01-01", "to": "2023-06-30"},
        "document_types": ["progress_notes", "consults"]
    }
)
```

For **full CLI documentation**, see  
📄 [`src/pulsepipe/cli/README.md`](src/pulsepipe/cli/README.md)

---

## 📜 License

PulsePipe is licensed under the **GNU Affero General Public License v3.0 (AGPL-3.0)** — and that's on purpose.

We believe that foundational healthcare infrastructure should:
- Be open
- Improve with community contributions
- Avoid proprietary lock-in

By using AGPL:
- We ensure that if you run PulsePipe as part of a distributed system or as a service, you must share back your improvements.
- This protects the broader healthcare community while allowing commercial use under clear terms.

Non-profits, hospitals, academic institutions, government organizations, and individual researchers may use, modify, and deploy PulsePipe for **non-commercial** purposes without triggering AGPL Section 13.

For full details, see the [LICENSE](./LICENSE.md) and [LICENSE-EXCEPTIONS](./LICENSE-EXCEPTIONS.md) files.

---

## 📈 Architecture Diagram

![PulsePipe Architecture](docs/pulsepipe_architecture_layers.png)

---

## 🤝 Contributing

We welcome contributions! Please see our [Contributing Guide](CONTRIBUTING.md) for details on how to get started.

## 🗺️ Roadmap

PulsePipe is under active development! Check out our detailed [Roadmap](ROADMAP.md) to see our current progress, milestone completion status, and planned features for future releases.

## 📞 Support

- GitHub Issues: For bug reports and feature requests<|MERGE_RESOLUTION|>--- conflicted
+++ resolved
@@ -237,7 +237,7 @@
 
 ```
 # Medication Review (Patient)
-<<<<<<< HEAD
+
 Are there any potential drug interactions or conflicts with the medications
 I am currently taking, including over-the-counter drugs?
 
@@ -269,30 +269,6 @@
 # Medication Optimization (Physician)
 Based on this patient’s diabetes and hypertension medications, which additional
 treatment options should we consider to prevent complications like CHF or CKD?
-=======
-Are there any potential drug interactions or conflicts with the medications I am currently taking, including over-the-counter drugs?
-
-# Medication Adherence (Patient)
-How can I better manage my medication schedule and ensure I’m taking my medications as prescribed?
-
-# Medication Adherence (Guardian/Caretaker)
-Based on my loved one's medication record, are there any duplicate medications or overlapping ingredients that could lead to accidental overdosing or adverse effects?
-
-# Medication Monitoring (Guardian/Caretaker)
-What signs should I look for to detect potential side effects or reactions from the medications my loved one is taking?
-
-# Medication Reconciliation (Nurse/PA/APN)
-Does this patient's current medication list include prescriptions that were filled but are no longer in use or do not align with any current diagnoses (e.g., short-term medications like antibiotics or pain relievers)? Please highlight any discrepancies.
-
-# Patient Monitoring (Nurse/PA/APN)
-Based on the patient's current vital signs and medication list, which areas of concern should I monitor most closely in the next 24 hours?
-
-# Treatment Adjustments (Physician)
-Given this patient's current medication list and comorbidities, what treatment adjustments should be made to improve their overall health outcome?
-
-# Medication Optimization (Physician)
-Based on this patient’s diabetes and hypertension medications, which additional treatment options should we consider to prevent complications like CHF or CKD?
->>>>>>> 3f2a199c
 ```
 
 #### Operational Chat Prompts
